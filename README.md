# dpkt

**A fast, simple packet creation/parsing python module with definitions for the basic TCP/IP protocols.**

[![travis](http://img.shields.io/travis/kbandla/dpkt.svg)](https://travis-ci.org/kbandla/dpkt)
[![coveralls](http://img.shields.io/coveralls/kbandla/dpkt.svg)](https://coveralls.io/r/kbandla/dpkt)
[![landscape](https://landscape.io/github/kbandla/dpkt/master/landscape.svg)](https://landscape.io/github/kbandla/dpkt/master)
[![version](http://img.shields.io/pypi/v/dpkt.svg)](https://pypi.python.org/pypi/dpkt)
[![downloads](https://img.shields.io/pypi/dm/dpkt.svg)](https://pypi.python.org/pypi/dpkt)

[![wheel](https://img.shields.io/pypi/wheel/dpkt.svg)](https://pypi.python.org/pypi/dpkt)
[![supported-versions](https://img.shields.io/pypi/pyversions/dpkt.svg)](https://pypi.python.org/pypi/dpkt)
[![supported-implementations](https://img.shields.io/pypi/implementation/dpkt.svg)](https://pypi.python.org/pypi/dpkt)
[![On Deck](https://badge.waffle.io/kbandla/dpkt.svg?label=on%20deck&title=On%20Deck)](http://waffle.io/kbandla/dpkt)
[![In Progress](https://badge.waffle.io/kbandla/dpkt.svg?label=in%20progress&title=In%20Progress)](http://waffle.io/kbandla/dpkt)

## Installation

    pip install dpkt

## Documentation

<<<<<<< HEAD
**[dpkt.readthedocs.org](https://dpkt.readthedocs.org/)**
=======
<https://dpkt.readthedocs.org/>

## Development

To run the all tests run:
>>>>>>> 0abfb4f3


<<<<<<< HEAD
About
-----

This code is based on [dpkt code](https://code.google.com/p/dpkt/) lead
by Dug Song and is now being maintained and improved by an extended set of [contributors](https://dpkt.readthedocs.org/en/latest/authors.html)
 and [developers](https://github.com/kbandla/dpkt/graphs/contributors).
=======
## Project moved from Google Code

This project, lead by Dug Song, was originally hosted on [dpkt code](https://code.google.com/p/dpkt/).
It is now maintained here. The Google Code page will be closed soon. 

## Examples

We are currently working on improving documentation for the project. 

[@jonoberheide's](<https://twitter.com/jonoberheide>) old examples still
apply:

-   [dpkt Tutorial \#1: ICMP
    Echo](https://jon.oberheide.org/blog/2008/08/25/dpkt-tutorial-1-icmp-echo/)
-   [dpkt Tutorial \#2: Parsing a PCAP
    File](https://jon.oberheide.org/blog/2008/10/15/dpkt-tutorial-2-parsing-a-pcap-file/)
-   [dpkt Tutorial \#3: dns
    spoofing](https://jon.oberheide.org/blog/2008/12/20/dpkt-tutorial-3-dns-spoofing/)
-   [dpkt Tutorial \#4: AS Paths from
    MRT/BGP](https://jon.oberheide.org/blog/2009/03/25/dpkt-tutorial-4-as-paths-from-mrt-bgp/)
>>>>>>> 0abfb4f3


## LICENSE

<<<<<<< HEAD
BSD 3-Clause
=======
BSD 3-Clause License
>>>>>>> 0abfb4f3
<|MERGE_RESOLUTION|>--- conflicted
+++ resolved
@@ -20,52 +20,11 @@
 
 ## Documentation
 
-<<<<<<< HEAD
 **[dpkt.readthedocs.org](https://dpkt.readthedocs.org/)**
-=======
-<https://dpkt.readthedocs.org/>
 
-## Development
-
-To run the all tests run:
->>>>>>> 0abfb4f3
-
-
-<<<<<<< HEAD
-About
------
-
-This code is based on [dpkt code](https://code.google.com/p/dpkt/) lead
-by Dug Song and is now being maintained and improved by an extended set of [contributors](https://dpkt.readthedocs.org/en/latest/authors.html)
- and [developers](https://github.com/kbandla/dpkt/graphs/contributors).
-=======
-## Project moved from Google Code
-
-This project, lead by Dug Song, was originally hosted on [dpkt code](https://code.google.com/p/dpkt/).
-It is now maintained here. The Google Code page will be closed soon. 
-
-## Examples
-
-We are currently working on improving documentation for the project. 
-
-[@jonoberheide's](<https://twitter.com/jonoberheide>) old examples still
-apply:
-
--   [dpkt Tutorial \#1: ICMP
-    Echo](https://jon.oberheide.org/blog/2008/08/25/dpkt-tutorial-1-icmp-echo/)
--   [dpkt Tutorial \#2: Parsing a PCAP
-    File](https://jon.oberheide.org/blog/2008/10/15/dpkt-tutorial-2-parsing-a-pcap-file/)
--   [dpkt Tutorial \#3: dns
-    spoofing](https://jon.oberheide.org/blog/2008/12/20/dpkt-tutorial-3-dns-spoofing/)
--   [dpkt Tutorial \#4: AS Paths from
-    MRT/BGP](https://jon.oberheide.org/blog/2009/03/25/dpkt-tutorial-4-as-paths-from-mrt-bgp/)
->>>>>>> 0abfb4f3
-
+## About
+This is based on [dpkt](https://code.google.com/p/dpkt/) (Google Code) lead
+by Dug Song and is now being maintained and improved by an extended set of [contributors](https://dpkt.readthedocs.org/en/latest/authors.html) and [developers](https://github.com/kbandla/dpkt/graphs/contributors).
 
 ## LICENSE
-
-<<<<<<< HEAD
-BSD 3-Clause
-=======
-BSD 3-Clause License
->>>>>>> 0abfb4f3
+BSD 3-Clause