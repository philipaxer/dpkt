# -*- coding: utf-8 -*-
import warnings
import unittest


def deprecated_method_decorator(deprecated_method):
    def wrapper(*args, **kwargs):
<<<<<<< HEAD
        # Print only the first occurrence of the DeprecationWarning, regardless of location
        warnings.simplefilter('once', DeprecationWarning)
        # Display the deprecation warning message
        warnings.warn("Call to deprecated method %s." % deprecated_method.__name__,
=======
        warnings.simplefilter('always', DeprecationWarning)  # turn off filter
        warnings.warn("Call to deprecated method %s" % deprecated_method.__name__,
>>>>>>> f5259728
                      category=DeprecationWarning, stacklevel=2)
        return deprecated_method(*args, **kwargs)  # actually call the method
    return wrapper


class DeprecatedMethodDecoratorTestCase(unittest.TestCase):
        @deprecated_method_decorator
        def deprecated_method_decorator(self):
            return

        def test_deprecated_method_decorator(self):
            import sys
            from StringIO import StringIO

            saved_stderr = sys.stderr
            try:
                out = StringIO()
                sys.stderr = out
                self.deprecated_method_decorator()
                self.assertTrue('DeprecationWarning: Call to deprecated method deprecated_method_decorator.' in
                                out.getvalue())  # 'in' because message contains the filename, line, etc
            finally:
                sys.stderr = saved_stderr

if __name__ == '__main__':
    unittest.main()<|MERGE_RESOLUTION|>--- conflicted
+++ resolved
@@ -5,38 +5,35 @@
 
 def deprecated_method_decorator(deprecated_method):
     def wrapper(*args, **kwargs):
-<<<<<<< HEAD
         # Print only the first occurrence of the DeprecationWarning, regardless of location
         warnings.simplefilter('once', DeprecationWarning)
         # Display the deprecation warning message
-        warnings.warn("Call to deprecated method %s." % deprecated_method.__name__,
-=======
-        warnings.simplefilter('always', DeprecationWarning)  # turn off filter
         warnings.warn("Call to deprecated method %s" % deprecated_method.__name__,
->>>>>>> f5259728
                       category=DeprecationWarning, stacklevel=2)
         return deprecated_method(*args, **kwargs)  # actually call the method
+
     return wrapper
 
 
 class DeprecatedMethodDecoratorTestCase(unittest.TestCase):
-        @deprecated_method_decorator
-        def deprecated_method_decorator(self):
-            return
+    @deprecated_method_decorator
+    def deprecated_method_decorator(self):
+        return
 
-        def test_deprecated_method_decorator(self):
-            import sys
-            from StringIO import StringIO
+    def test_deprecated_method_decorator(self):
+        import sys
+        from StringIO import StringIO
 
-            saved_stderr = sys.stderr
-            try:
-                out = StringIO()
-                sys.stderr = out
-                self.deprecated_method_decorator()
-                self.assertTrue('DeprecationWarning: Call to deprecated method deprecated_method_decorator.' in
-                                out.getvalue())  # 'in' because message contains the filename, line, etc
-            finally:
-                sys.stderr = saved_stderr
+        saved_stderr = sys.stderr
+        try:
+            out = StringIO()
+            sys.stderr = out
+            self.deprecated_method_decorator()
+            self.assertTrue('DeprecationWarning: Call to deprecated method deprecated_method_decorator' in
+                            out.getvalue())  # 'in' because message contains the filename, line, etc
+        finally:
+            sys.stderr = saved_stderr
+
 
 if __name__ == '__main__':
     unittest.main()