# $Id: http.py 86 2013-03-05 19:25:19Z andrewflnr@gmail.com $
# -*- coding: utf-8 -*-
"""Hypertext Transfer Protocol."""
from __future__ import print_function
from __future__ import absolute_import
from . import dpkt
from .compat import BytesIO, iteritems, OrderedDict


def parse_headers(f):
    """Return dict of HTTP headers parsed from a file object."""
    d = OrderedDict()
    while 1:
        # The following logic covers two kinds of loop exit criteria.
        # 1) If the header is valid, when we reached the end of the header,
        #    f.readline() would return with '\r\n', then after strip(),
        #    we can break the loop.
        # 2) If this is a weird header, which do not ends with '\r\n',
        #    f.readline() would return with '', then after strip(),
        #    we still get an empty string, also break the loop.
        line = f.readline().strip().decode("ascii", "ignore")
        if not line:
            break
        l = line.split(':', 1)
        if len(l[0].split()) != 1:
            raise dpkt.UnpackError('invalid header: %r' % line)

        k = l[0].lower()
        v = len(l) != 1 and l[1].lstrip() or ''
        if k in d:
            if not type(d[k]) is list:
                d[k] = [d[k]]
            d[k].append(v)
        else:
            d[k] = v
    return d


def parse_body(f, headers):
    """Return HTTP body parsed from a file object, given HTTP header dict."""
    if headers.get('transfer-encoding', '').lower() == 'chunked':
        l = []
        found_end = False
        while 1:
            try:
                sz = f.readline().split(None, 1)[0]
            except IndexError:
                raise dpkt.UnpackError('missing chunk size')
            n = int(sz, 16)
            if n == 0:
                found_end = True
            buf = f.read(n)

            if f.readline().strip():
                break

            if n and len(buf) == n:
                l.append(buf)
            else:
                break
        if not found_end:
            raise dpkt.NeedData('premature end of chunked body')
        body = b''.join(l)
    elif 'content-length' in headers:
        n = int(headers['content-length'])
        body = f.read(n)
        if len(body) != n:
            raise dpkt.NeedData('short body (missing %d bytes)' % (n - len(body)))
    elif 'content-type' in headers:
        body = f.read()
    else:
        # XXX - need to handle HTTP/0.9
        body = b''
    return body


class Message(dpkt.Packet):
    """Hypertext Transfer Protocol headers + body.

    TODO: Longer class information....

    Attributes:
        __hdr__: Header fields of HTTP.
        TODO.
    """

    __metaclass__ = type
    __hdr_defaults__ = {}
    headers = None
    body = None

    def __init__(self, *args, **kwargs):
        if args:
            self.unpack(args[0])
        else:
            self.headers = OrderedDict()
            self.body = b''
            self.data = b''
            # NOTE: changing this to iteritems breaks py3 compatibility
            for k, v in self.__hdr_defaults__.items():
                setattr(self, k, v)
            for k, v in iteritems(kwargs):
                setattr(self, k, v)

    def unpack(self, buf, is_body_allowed=True):
        f = BytesIO(buf)
        # Parse headers
        self.headers = parse_headers(f)
        # Parse body
        if is_body_allowed:
            self.body = parse_body(f, self.headers)
        else:
            self.body = b''
        # Save the rest
        self.data = f.read()

    def pack_hdr(self):
        return ''.join(['%s: %s\r\n' % t for t in iteritems(self.headers)])

    def __len__(self):
        return len(str(self))

    def __str__(self):
        return '%s\r\n%s' % (self.pack_hdr(), self.body.decode("utf8", "ignore"))

    def __bytes__(self):
        return self.pack_hdr().encode("ascii", "ignore") + b'\r\n' + (self.body or b'')


class Request(Message):
    """Hypertext Transfer Protocol Request.

    TODO: Longer class information....

    Attributes:
        __hdr__: Header fields of HTTP request.
        TODO.
    """

    __hdr_defaults__ = {
        'method': 'GET',
        'uri': '/',
        'version': '1.0',
    }
    __methods = dict.fromkeys((
        'GET', 'PUT', 'ICY',
        'COPY', 'HEAD', 'LOCK', 'MOVE', 'POLL', 'POST',
        'BCOPY', 'BMOVE', 'MKCOL', 'TRACE', 'LABEL', 'MERGE',
        'DELETE', 'SEARCH', 'UNLOCK', 'REPORT', 'UPDATE', 'NOTIFY',
        'BDELETE', 'CONNECT', 'OPTIONS', 'CHECKIN',
        'PROPFIND', 'CHECKOUT', 'CCM_POST',
        'SUBSCRIBE', 'PROPPATCH', 'BPROPFIND',
        'BPROPPATCH', 'UNCHECKOUT', 'MKACTIVITY',
        'MKWORKSPACE', 'UNSUBSCRIBE', 'RPC_CONNECT',
        'VERSION-CONTROL',
        'BASELINE-CONTROL'
    ))
    __proto = 'HTTP'

    def unpack(self, buf):
        f = BytesIO(buf)
        line = f.readline().decode("ascii", "ignore")
        l = line.strip().split()
        if len(l) < 2:
            raise dpkt.UnpackError('invalid request: %r' % line)
        if l[0] not in self.__methods:
            raise dpkt.UnpackError('invalid http method: %r' % l[0])
        if len(l) == 2:
            # HTTP/0.9 does not specify a version in the request line
            self.version = '0.9'
        else:
            if not l[2].startswith(self.__proto):
                raise dpkt.UnpackError('invalid http version: %r' % l[2])
            self.version = l[2][len(self.__proto) + 1:]
        self.method = l[0]
        self.uri = l[1]
        Message.unpack(self, f.read())

    def __str__(self):
        return '%s %s %s/%s\r\n' % (self.method, self.uri, self.__proto,
                                    self.version) + Message.__str__(self)

    def __bytes__(self):
        str_out = '%s %s %s/%s\r\n' % (self.method, self.uri, self.__proto,
                                       self.version)
        return str_out.encode("ascii", "ignore") + Message.__bytes__(self)


class Response(Message):
    """Hypertext Transfer Protocol Response.

    TODO: Longer class information....

    Attributes:
        __hdr__: Header fields of HTTP Response.
        TODO.
    """

    __hdr_defaults__ = {
        'version': '1.0',
        'status': '200',
        'reason': 'OK'
    }
    __proto = 'HTTP'

    def unpack(self, buf):
        f = BytesIO(buf)
        line = f.readline()
        l = line.strip().decode("ascii", "ignore").split(None, 2)
        if len(l) < 2 or not l[0].startswith(self.__proto) or not l[1].isdigit():
            raise dpkt.UnpackError('invalid response: %r' % line)
        self.version = l[0][len(self.__proto) + 1:]
        self.status = l[1]
        self.reason = l[2] if len(l) > 2 else ''
        # RFC Sec 4.3.
        # http://www.w3.org/Protocols/rfc2616/rfc2616-sec4.html#sec4.3.
        # For response messages, whether or not a message-body is included with
        # a message is dependent on both the request method and the response
        # status code (section 6.1.1). All responses to the HEAD request method
        # MUST NOT include a message-body, even though the presence of entity-
        # header fields might lead one to believe they do. All 1xx
        # (informational), 204 (no content), and 304 (not modified) responses
        # MUST NOT include a message-body. All other responses do include a
        # message-body, although it MAY be of zero length.
        is_body_allowed = int(self.status) >= 200 and 204 != int(self.status) != 304
        Message.unpack(self, f.read(), is_body_allowed)

    def __str__(self):
        return '%s/%s %s %s\r\n' % (self.__proto, self.version, self.status,
                                    self.reason) + Message.__str__(self)

    def __bytes__(self):
        str_out = '%s/%s %s %s\r\n' % (self.__proto, self.version, self.status,
                                       self.reason)
        return str_out.encode("ascii", "ignore") + Message.__bytes__(self)


class PostTest:
    def __init__(self, *args, **kwargs):
        self.args = args
        self.kwargs = kwargs

    def __call__(self, f, *args, **kwargs):
        def wrapper(*args, **kwargs):
            test_type = self.kwargs.get('test')
            if test_type == 'assertion':
                isexception = False
                try:
                    ret = f(*args, **kwargs)
                except Exception as e:
                    isexception = True
                    assert isinstance(e, self.kwargs['type'])
                    assert str(e).startswith(self.kwargs['msg']), "Exception text did not start as expected. Was '{:s}'".format(str(e))
                assert isexception, "No assertion raised!"

            else:
                ret = f(*args, **kwargs)
                raise Exception("No test type specified")
        return wrapper

def test_posttest():
    """ Check that PostTest wrapper doesn't fail silently """
    @PostTest()
    def fun():
        pass

    try:
        a = fun()
    except Exception as e:
        assert str(e) == 'No test type specified'

def test_parse_request():
    s = b"""POST /main/redirect/ab/1,295,,00.html HTTP/1.0\r\nReferer: http://www.email.com/login/snap/login.jhtml\r\nConnection: Keep-Alive\r\nUser-Agent: Mozilla/4.75 [en] (X11; U; OpenBSD 2.8 i386; Nav)\r\nHost: ltd.snap.com\r\nAccept: image/gif, image/x-xbitmap, image/jpeg, image/pjpeg, image/png, */*\r\nAccept-Encoding: gzip\r\nAccept-Language: en\r\nAccept-Charset: iso-8859-1,*,utf-8\r\nContent-type: application/x-www-form-urlencoded\r\nContent-length: 61\r\n\r\nsn=em&mn=dtest4&pw=this+is+atest&fr=true&login=Sign+in&od=www"""
    r = Request(s)
    assert r.method == 'POST'
    assert r.uri == '/main/redirect/ab/1,295,,00.html'
    assert r.body == b'sn=em&mn=dtest4&pw=this+is+atest&fr=true&login=Sign+in&od=www'
    assert r.headers['content-type'] == 'application/x-www-form-urlencoded'

def test_format_request():
    r = Request()
    assert str(r) == 'GET / HTTP/1.0\r\n\r\n'
    r.method = 'POST'
    r.uri = '/foo/bar/baz.html'
    r.headers['content-type'] = 'text/plain'
    r.headers['content-length'] = '5'
    r.body = b'hello'
    s = str(r)
    assert s.startswith('POST /foo/bar/baz.html HTTP/1.0\r\n')
    assert s.endswith('\r\n\r\nhello')
    assert '\r\ncontent-length: 5\r\n' in s
    assert '\r\ncontent-type: text/plain\r\n' in s
    s = bytes(r)
    assert s.startswith(b'POST /foo/bar/baz.html HTTP/1.0\r\n')
    assert s.endswith(b'\r\n\r\nhello')
    assert b'\r\ncontent-length: 5\r\n' in s
    assert b'\r\ncontent-type: text/plain\r\n' in s
    r = Request(bytes(r))
    assert bytes(r) == s


def test_chunked_response():
    s = b"""HTTP/1.1 200 OK\r\nCache-control: no-cache\r\nPragma: no-cache\r\nContent-Type: text/javascript; charset=utf-8\r\nContent-Encoding: gzip\r\nTransfer-Encoding: chunked\r\nSet-Cookie: S=gmail=agg:gmail_yj=v2s:gmproxy=JkU; Domain=.google.com; Path=/\r\nServer: GFE/1.3\r\nDate: Mon, 12 Dec 2005 22:33:23 GMT\r\n\r\na\r\n\x1f\x8b\x08\x00\x00\x00\x00\x00\x00\x00\r\n152\r\nm\x91MO\xc4 \x10\x86\xef\xfe\n\x82\xc9\x9eXJK\xe9\xb6\xee\xc1\xe8\x1e6\x9e4\xf1\xe0a5\x86R\xda\x12Yh\x80\xba\xfa\xef\x85\xee\x1a/\xf21\x99\x0c\xef0<\xc3\x81\xa0\xc3\x01\xe6\x10\xc1<\xa7eYT5\xa1\xa4\xac\xe1\xdb\x15:\xa4\x9d\x0c\xfa5K\x00\xf6.\xaa\xeb\x86\xd5y\xcdHY\x954\x8e\xbc*h\x8c\x8e!L7Y\xe6\'\xeb\x82WZ\xcf>8\x1ed\x87\x851X\xd8c\xe6\xbc\x17Z\x89\x8f\xac \x84e\xde\n!]\x96\x17i\xb5\x02{{\xc2z0\x1e\x0f#7\x9cw3v\x992\x9d\xfc\xc2c8\xea[/EP\xd6\xbc\xce\x84\xd0\xce\xab\xf7`\'\x1f\xacS\xd2\xc7\xd2\xfb\x94\x02N\xdc\x04\x0f\xee\xba\x19X\x03TtW\xd7\xb4\xd9\x92\n\xbcX\xa7;\xb0\x9b\'\x10$?F\xfd\xf3CzPt\x8aU\xef\xb8\xc8\x8b-\x18\xed\xec<\xe0\x83\x85\x08!\xf8"[\xb0\xd3j\x82h\x93\xb8\xcf\xd8\x9b\xba\xda\xd0\x92\x14\xa4a\rc\reM\xfd\x87=X;h\xd9j;\xe0db\x17\xc2\x02\xbd\xb0F\xc2in#\xfb:\xb6\xc4x\x15\xd6\x9f\x8a\xaf\xcf)\x0b^\xbc\xe7i\x11\x80\x8b\x00D\x01\xd8/\x82x\xf6\xd8\xf7J(\xae/\x11p\x1f+\xc4p\t:\xfe\xfd\xdf\xa3Y\xfa\xae4\x7f\x00\xc5\xa5\x95\xa1\xe2\x01\x00\x00\r\n0\r\n\r\n"""
    r = Response(s)
    assert r.version == '1.1'
    assert r.status == '200'
    assert r.reason == 'OK'


def test_multicookie_response():
    s = b"""HTTP/1.x 200 OK\r\nSet-Cookie: first_cookie=cookie1; path=/; domain=.example.com\r\nSet-Cookie: second_cookie=cookie2; path=/; domain=.example.com\r\nContent-Length: 0\r\n\r\n"""
    r = Response(s)
    assert type(r.headers['set-cookie']) is list
    assert len(r.headers['set-cookie']) == 2


def test_noreason_response():
    s = b"""HTTP/1.1 200 \r\n\r\n"""
    r = Response(s)
    assert r.reason == ''
    assert bytes(r) == s


def test_response_with_body():
    r = Response()
    r.body = b'foo'
    assert str(r) == 'HTTP/1.0 200 OK\r\n\r\nfoo'
    assert bytes(r) == b'HTTP/1.0 200 OK\r\n\r\nfoo'


def test_body_forbidden_response():
    s = b'HTTP/1.1 304 Not Modified\r\n'\
        b'Content-Type: text/css\r\n'\
        b'Last-Modified: Wed, 14 Jan 2009 16:42:11 GMT\r\n'\
        b'ETag: "3a7-496e15e3"\r\n'\
        b'Cache-Control: private, max-age=414295\r\n'\
        b'Date: Wed, 22 Sep 2010 17:55:54 GMT\r\n'\
        b'Connection: keep-alive\r\n'\
        b'Vary: Accept-Encoding\r\n\r\n'\
        b'HTTP/1.1 200 OK\r\n'\
        b'Server: Sun-ONE-Web-Server/6.1\r\n'\
        b'ntCoent-length: 257\r\n'\
        b'Content-Type: application/x-javascript\r\n'\
        b'Last-Modified: Wed, 06 Jan 2010 19:34:06 GMT\r\n'\
        b'ETag: "101-4b44e5ae"\r\n'\
        b'Accept-Ranges: bytes\r\n'\
        b'Content-Encoding: gzip\r\n'\
        b'Cache-Control: private, max-age=439726\r\n'\
        b'Date: Wed, 22 Sep 2010 17:55:54 GMT\r\n'\
        b'Connection: keep-alive\r\n'\
        b'Vary: Accept-Encoding\r\n'
    result = []
    while s:
        msg = Response(s)
        s = msg.data
        result.append(msg)

    # the second HTTP response should be an standalone message
    assert len(result) == 2


@PostTest(test='assertion', type=dpkt.UnpackError, msg="invalid http version: ")
def test_request_version():
    s = b"""GET / HTTP/1.0\r\n\r\n"""
    r = Request(s)
    assert r.method == 'GET'
    assert r.uri == '/'
    assert r.version == '1.0'

    s = b"""GET /\r\n\r\n"""
    r = Request(s)
    assert r.method == 'GET'
    assert r.uri == '/'
    assert r.version == '0.9'

    s = b"""GET / CHEESE/1.0\r\n\r\n"""
    Request(s)

def test_valid_header():
    # valid header.
    s = b'POST /main/redirect/ab/1,295,,00.html HTTP/1.0\r\n' \
        b'Referer: http://www.email.com/login/snap/login.jhtml\r\n' \
        b'Connection: Keep-Alive\r\n' \
        b'User-Agent: Mozilla/4.75 [en] (X11; U; OpenBSD 2.8 i386; Nav)\r\n' \
        b'Host: ltd.snap.com\r\n' \
        b'Accept: image/gif, image/x-xbitmap, image/jpeg, image/pjpeg, image/png, */*\r\n' \
        b'Accept-Encoding: gzip\r\n' \
        b'Accept-Language: en\r\n' \
        b'Accept-Charset: iso-8859-1,*,utf-8\r\n' \
        b'Content-type: application/x-www-form-urlencoded\r\n' \
        b'Content-length: 61\r\n\r\n' \
        b'sn=em&mn=dtest4&pw=this+is+atest&fr=true&login=Sign+in&od=www'
    r = Request(s)
    assert r.method == 'POST'
    assert r.uri == '/main/redirect/ab/1,295,,00.html'
    assert r.body == b'sn=em&mn=dtest4&pw=this+is+atest&fr=true&login=Sign+in&od=www'
    assert r.headers['content-type'] == 'application/x-www-form-urlencoded'

@PostTest(test='assertion', type=dpkt.UnpackError, msg="invalid request: ")
def test_invalid_header_messy():
    # messy header.
    s_messy_header = b'aaaaaaaaa\r\nbbbbbbbbb'
    Request(s_messy_header)


def test_gzip_response():
    import zlib
    # valid response, compressed using gzip
    s = b'HTTP/1.0 200 OK\r\n' \
        b'Server: SimpleHTTP/0.6 Python/2.7.12\r\n' \
        b'Date: Fri, 10 Mar 2017 20:43:08 GMT\r\n' \
        b'Content-type: text/plain\r\n' \
        b'Content-Encoding: gzip\r\n' \
        b'Content-Length: 68\r\n' \
        b'Last-Modified: Fri, 10 Mar 2017 20:40:43 GMT\r\n\r\n' \
        b'\x1f\x8b\x08\x00\x00\x00\x00\x00\x02\x03\x0b\xc9\xc8,V\x00\xa2D' \
        b'\x85\xb2\xd4\xa2J\x85\xe2\xdc\xc4\x9c\x1c\x85\xb4\xcc\x9cT\x85\x92' \
        b'|\x85\x92\xd4\xe2\x12\x85\xf4\xaa\xcc\x02\x85\xa2\xd4\xe2\x82\xfc' \
        b'\xbc\xe2\xd4b=.\x00\x01(m\xad2\x00\x00\x00'
    r = Response(s)
    assert r.version == '1.0'
    assert r.status == '200'
    assert r.reason == 'OK'
    # Make a zlib compressor with the appropriate gzip options
    decompressor = zlib.decompressobj(16 + zlib.MAX_WBITS)
    body = decompressor.decompress(r.body)
    assert body.startswith(b'This is a very small file')

@PostTest(test='assertion', type=dpkt.UnpackError, msg="invalid header: ")
def test_invalid_header_key():
    s = b'HTTP/1.0 200 OK\r\n' \
        b'Invalid Header: invalid\r\n'
    r = Response(s)

@PostTest(test='assertion', type=dpkt.UnpackError, msg="missing chunk size")
def test_missing_chunk():
    s = (
        b"HTTP/1.1 200 OK\r\n"
        b"Transfer-Encoding: chunked\r\n"
        b"\r\n"
        b"\r\n"
    )
    r = Response(s)

<<<<<<< HEAD
@PostTest(test='assertion', type=dpkt.UnpackError, msg="premature end of chunked body")
def test_premature_end():
    s = (
        b"HTTP/1.1 200 OK\r\n"
        b"Transfer-Encoding: chunked\r\n"
        b"\r\n"
        b"2\r\n"
        b"abcd"
    )
    r = Response(s)

@PostTest(test='assertion', type=dpkt.UnpackError, msg="short body (missing 65 bytes)")
def test_short_body():
    s = (
        b"HTTP/1.1 200 OK\r\n"
        b'Content-Length: 68\r\n' \
        b"\r\n"
        b"a\r\n"
    )
    r = Response(s)

def test_message():
    s = b'Date: Fri, 10 Mar 2017 20:43:08 GMT\r\n'
    r = Message(content_length=68)
    assert r.content_length == 68
    assert len(r) == 2

@PostTest(test='assertion', type=dpkt.UnpackError, msg='invalid http method: ')
def test_invalid_method():
    s = b'INVALID / HTTP/1.0\r\n'
    r = Request(s)

@PostTest(test='assertion', type=dpkt.UnpackError, msg="invalid response: ")
def test_invalid_response_short():
    s = b'A'
    r = Response(s)

@PostTest(test='assertion', type=dpkt.UnpackError, msg="invalid response: ")
def test_invalid_response_proto():
    s = b'HTTT 200 OK'
    r = Response(s)

@PostTest(test='assertion', type=dpkt.UnpackError, msg="invalid response: ")
def test_invalid_response_code():
    s = b'HTTP TWO OK'
    r = Response(s)

def test_response_str():
    s = (
        b'HTTP/1.0 200 OK\r\n'
        b'Server: SimpleHTTP/0.6 Python/2.7.12\r\n'
        b'Date: Fri, 10 Mar 2017 20:43:08 GMT\r\n'
        b'Content-type: text/plain\r\n'
    )

    # the headers are processed to lowercase keys
    resp = [
        'HTTP/1.0 200 OK',
        'server: SimpleHTTP/0.6 Python/2.7.12',
        'date: Fri, 10 Mar 2017 20:43:08 GMT',
        'content-type: text/plain',
        '',
        '',
    ]

    r_str = str(Response(s))

    s_arr = sorted(resp)
    resp_arr = sorted(r_str.split('\r\n'))

    for line1, line2 in zip(s_arr, resp_arr):
        assert line1 == line2

def test_request_str():
    s = b'GET / HTTP/1.0\r\n'
    r = Request(s)
    req = 'GET / HTTP/1.0\r\n\r\n'
    assert req == str(r)
=======
if __name__ == '__main__':
    # Runs all the test associated with this class/file
    test_parse_request()
    test_format_request()
    test_chunked_response()
    test_multicookie_response()
    test_noreason_response()
    test_response_with_body()
    test_request_version()
    test_invalid_header()
    test_body_forbidden_response()
    print('Tests Successful...')
>>>>>>> 3b92c49e
<|MERGE_RESOLUTION|>--- conflicted
+++ resolved
@@ -442,7 +442,6 @@
     )
     r = Response(s)
 
-<<<<<<< HEAD
 @PostTest(test='assertion', type=dpkt.UnpackError, msg="premature end of chunked body")
 def test_premature_end():
     s = (
@@ -520,18 +519,4 @@
     s = b'GET / HTTP/1.0\r\n'
     r = Request(s)
     req = 'GET / HTTP/1.0\r\n\r\n'
-    assert req == str(r)
-=======
-if __name__ == '__main__':
-    # Runs all the test associated with this class/file
-    test_parse_request()
-    test_format_request()
-    test_chunked_response()
-    test_multicookie_response()
-    test_noreason_response()
-    test_response_with_body()
-    test_request_version()
-    test_invalid_header()
-    test_body_forbidden_response()
-    print('Tests Successful...')
->>>>>>> 3b92c49e
+    assert req == str(r)