# $Id: http.py 86 2013-03-05 19:25:19Z andrewflnr@gmail.com $
# -*- coding: utf-8 -*-
"""Hypertext Transfer Protocol."""
from __future__ import print_function
from __future__ import absolute_import
try:
    from collections import OrderedDict
except ImportError:
    # Python 2.6
    OrderedDict = dict

from . import dpkt
from .compat import BytesIO, iteritems


def parse_headers(f):
    """Return dict of HTTP headers parsed from a file object."""
    d = OrderedDict()
    while 1:
        # The following logic covers two kinds of loop exit criteria.
        # 1) If the header is valid, when we reached the end of the header,
        #    f.readline() would return with '\r\n', then after strip(),
        #    we can break the loop.
        # 2) If this is a weird header, which do not ends with '\r\n',
        #    f.readline() would return with '', then after strip(),
        #    we still get an empty string, also break the loop.
        line = f.readline().strip().decode("ascii", "ignore")
        if not line:
            break
        l = line.split(':', 1)
        if len(l[0].split()) != 1:
            raise dpkt.UnpackError('invalid header: %r' % line)
        k = l[0].lower()
        v = len(l) != 1 and l[1].lstrip() or ''
        if k in d:
            if not type(d[k]) is list:
                d[k] = [d[k]]
            d[k].append(v)
        else:
            d[k] = v
    return d


def parse_body(f, headers):
    """Return HTTP body parsed from a file object, given HTTP header dict."""
    if headers.get('transfer-encoding', '').lower() == 'chunked':
        l = []
        found_end = False
        while 1:
            try:
                sz = f.readline().split(None, 1)[0]
            except IndexError:
                raise dpkt.UnpackError('missing chunk size')
            n = int(sz, 16)
            if n == 0:
                found_end = True
            buf = f.read(n)
            if f.readline().strip():
                break
            if n and len(buf) == n:
                l.append(buf)
            else:
                break
        if not found_end:
            raise dpkt.NeedData('premature end of chunked body')
        body = b''.join(l)
    elif 'content-length' in headers:
        n = int(headers['content-length'])
        body = f.read(n)
        if len(body) != n:
            raise dpkt.NeedData('short body (missing %d bytes)' % (n - len(body)))
    elif 'content-type' in headers:
        body = f.read()
    else:
        # XXX - need to handle HTTP/0.9
        body = b''
    return body


class Message(dpkt.Packet):
    """Hypertext Transfer Protocol headers + body.

    TODO: Longer class information....

    Attributes:
        __hdr__: Header fields of HTTP.
        TODO.
    """

    __metaclass__ = type
    __hdr_defaults__ = {}
    headers = None
    body = None

    def __init__(self, *args, **kwargs):
        if args:
            self.unpack(args[0])
        else:
<<<<<<< HEAD
            self.headers = {}
=======
            self.headers = OrderedDict()
>>>>>>> 8dc4f3ce
            self.body = b''
            self.data = b''
            # NOTE: changing this to iteritems breaks py3 compatibility
            for k, v in self.__hdr_defaults__.items():
                setattr(self, k, v)
            for k, v in iteritems(kwargs):
                setattr(self, k, v)

    def unpack(self, buf, is_body_allowed=True):
        f = BytesIO(buf)
        # Parse headers
        self.headers = parse_headers(f)
        # Parse body
        if is_body_allowed:
            self.body = parse_body(f, self.headers)
        # Save the rest
        self.data = f.read()

    def pack_hdr(self):
        return ''.join(['%s: %s\r\n' % t for t in iteritems(self.headers)])

    def __len__(self):
        return len(str(self))

    def __str__(self):
        return '%s\r\n%s' % (self.pack_hdr(), self.body.decode("utf8", "ignore"))

    def __bytes__(self):
        # Not using byte interpolation to preserve Python 3.4 compatibility. The extra
        # \r\n doesn't get trimmed from the bytes, so it's necessary to omit the spacing
        # one when building the output if there's no body
        if self.body:
            return self.pack_hdr().encode("ascii", "ignore") + b'\r\n' + self.body
        else:
            return self.pack_hdr().encode("ascii", "ignore")


class Request(Message):
    """Hypertext Transfer Protocol Request.

    TODO: Longer class information....

    Attributes:
        __hdr__: Header fields of HTTP request.
        TODO.
    """

    __hdr_defaults__ = {
        'method': 'GET',
        'uri': '/',
        'version': '1.0',
    }
    __methods = dict.fromkeys((
        'GET', 'PUT', 'ICY',
        'COPY', 'HEAD', 'LOCK', 'MOVE', 'POLL', 'POST',
        'BCOPY', 'BMOVE', 'MKCOL', 'TRACE', 'LABEL', 'MERGE',
        'DELETE', 'SEARCH', 'UNLOCK', 'REPORT', 'UPDATE', 'NOTIFY',
        'BDELETE', 'CONNECT', 'OPTIONS', 'CHECKIN',
        'PROPFIND', 'CHECKOUT', 'CCM_POST',
        'SUBSCRIBE', 'PROPPATCH', 'BPROPFIND',
        'BPROPPATCH', 'UNCHECKOUT', 'MKACTIVITY',
        'MKWORKSPACE', 'UNSUBSCRIBE', 'RPC_CONNECT',
        'VERSION-CONTROL',
        'BASELINE-CONTROL'
    ))
    __proto = 'HTTP'

    def unpack(self, buf):
        f = BytesIO(buf)
        line = f.readline().decode("ascii", "ignore")
        l = line.strip().split()
        if len(l) < 2:
            raise dpkt.UnpackError('invalid request: %r' % line)
        if l[0] not in self.__methods:
            raise dpkt.UnpackError('invalid http method: %r' % l[0])
        if len(l) == 2:
            # HTTP/0.9 does not specify a version in the request line
            self.version = '0.9'
        else:
            if not l[2].startswith(self.__proto):
                raise dpkt.UnpackError('invalid http version: %r' % l[2])
            self.version = l[2][len(self.__proto) + 1:]
        self.method = l[0]
        self.uri = l[1]
        Message.unpack(self, f.read())

    def __str__(self):
        return '%s %s %s/%s\r\n' % (self.method, self.uri, self.__proto,
                                    self.version) + Message.__str__(self)

    def __bytes__(self):
        str_out = '%s %s %s/%s\r\n' % (self.method, self.uri, self.__proto,
                                       self.version)
        return str_out.encode("ascii", "ignore") + Message.__bytes__(self)


class Response(Message):
    """Hypertext Transfer Protocol Response.

    TODO: Longer class information....

    Attributes:
        __hdr__: Header fields of HTTP Response.
        TODO.
    """

    __hdr_defaults__ = {
        'version': '1.0',
        'status': '200',
        'reason': 'OK'
    }
    __proto = 'HTTP'

    def unpack(self, buf):
        f = BytesIO(buf)
        line = f.readline()
        l = line.strip().decode("ascii", "ignore").split(None, 2)
        if len(l) < 2 or not l[0].startswith(self.__proto) or not l[1].isdigit():
            raise dpkt.UnpackError('invalid response: %r' % line)
        self.version = l[0][len(self.__proto) + 1:]
        self.status = l[1]
        self.reason = l[2] if len(l) > 2 else ''
        # RFC Sec 4.3.
        # http://www.w3.org/Protocols/rfc2616/rfc2616-sec4.html#sec4.3.
        # For response messages, whether or not a message-body is included with
        # a message is dependent on both the request method and the response
        # status code (section 6.1.1). All responses to the HEAD request method
        # MUST NOT include a message-body, even though the presence of entity-
        # header fields might lead one to believe they do. All 1xx
        # (informational), 204 (no content), and 304 (not modified) responses
        # MUST NOT include a message-body. All other responses do include a
        # message-body, although it MAY be of zero length.
        is_body_allowed = int(self.status) >= 200 and 204 != int(self.status) != 304
        Message.unpack(self, f.read(), is_body_allowed)

    def __str__(self):
        return '%s/%s %s %s\r\n' % (self.__proto, self.version, self.status,
                                    self.reason) + Message.__str__(self)

    def __bytes__(self):
        str_out = '%s/%s %s %s\r\n' % (self.__proto, self.version, self.status,
                                       self.reason) + Message.__str__(self)
        return str_out.encode("ascii", "ignore") + Message.__bytes__(self)


def test_parse_request():
    s = b"""POST /main/redirect/ab/1,295,,00.html HTTP/1.0\r\nReferer: http://www.email.com/login/snap/login.jhtml\r\nConnection: Keep-Alive\r\nUser-Agent: Mozilla/4.75 [en] (X11; U; OpenBSD 2.8 i386; Nav)\r\nHost: ltd.snap.com\r\nAccept: image/gif, image/x-xbitmap, image/jpeg, image/pjpeg, image/png, */*\r\nAccept-Encoding: gzip\r\nAccept-Language: en\r\nAccept-Charset: iso-8859-1,*,utf-8\r\nContent-type: application/x-www-form-urlencoded\r\nContent-length: 61\r\n\r\nsn=em&mn=dtest4&pw=this+is+atest&fr=true&login=Sign+in&od=www"""
    r = Request(s)
    assert r.method == 'POST'
    assert r.uri == '/main/redirect/ab/1,295,,00.html'
    assert r.body == b'sn=em&mn=dtest4&pw=this+is+atest&fr=true&login=Sign+in&od=www'
    assert r.headers['content-type'] == 'application/x-www-form-urlencoded'
    try:
        Request(s[:60])
        assert 'invalid headers parsed!'
    except dpkt.UnpackError:
        pass


def test_format_request():
    r = Request()
    assert str(r) == 'GET / HTTP/1.0\r\n\r\n'
    r.method = 'POST'
    r.uri = '/foo/bar/baz.html'
    r.headers['content-type'] = 'text/plain'
    r.headers['content-length'] = '5'
    r.body = b'hello'
    s = str(r)
    assert s.startswith('POST /foo/bar/baz.html HTTP/1.0\r\n')
    assert s.endswith('\r\n\r\nhello')
    assert '\r\ncontent-length: 5\r\n' in s
    assert '\r\ncontent-type: text/plain\r\n' in s
    s = bytes(r)
    assert s.startswith(b'POST /foo/bar/baz.html HTTP/1.0\r\n')
    assert s.endswith(b'\r\n\r\nhello')
    assert b'\r\ncontent-length: 5\r\n' in s
    assert b'\r\ncontent-type: text/plain\r\n' in s
    r = Request(bytes(r))
    assert bytes(r) == s


def test_chunked_response():
    s = b"""HTTP/1.1 200 OK\r\nCache-control: no-cache\r\nPragma: no-cache\r\nContent-Type: text/javascript; charset=utf-8\r\nContent-Encoding: gzip\r\nTransfer-Encoding: chunked\r\nSet-Cookie: S=gmail=agg:gmail_yj=v2s:gmproxy=JkU; Domain=.google.com; Path=/\r\nServer: GFE/1.3\r\nDate: Mon, 12 Dec 2005 22:33:23 GMT\r\n\r\na\r\n\x1f\x8b\x08\x00\x00\x00\x00\x00\x00\x00\r\n152\r\nm\x91MO\xc4 \x10\x86\xef\xfe\n\x82\xc9\x9eXJK\xe9\xb6\xee\xc1\xe8\x1e6\x9e4\xf1\xe0a5\x86R\xda\x12Yh\x80\xba\xfa\xef\x85\xee\x1a/\xf21\x99\x0c\xef0<\xc3\x81\xa0\xc3\x01\xe6\x10\xc1<\xa7eYT5\xa1\xa4\xac\xe1\xdb\x15:\xa4\x9d\x0c\xfa5K\x00\xf6.\xaa\xeb\x86\xd5y\xcdHY\x954\x8e\xbc*h\x8c\x8e!L7Y\xe6\'\xeb\x82WZ\xcf>8\x1ed\x87\x851X\xd8c\xe6\xbc\x17Z\x89\x8f\xac \x84e\xde\n!]\x96\x17i\xb5\x02{{\xc2z0\x1e\x0f#7\x9cw3v\x992\x9d\xfc\xc2c8\xea[/EP\xd6\xbc\xce\x84\xd0\xce\xab\xf7`\'\x1f\xacS\xd2\xc7\xd2\xfb\x94\x02N\xdc\x04\x0f\xee\xba\x19X\x03TtW\xd7\xb4\xd9\x92\n\xbcX\xa7;\xb0\x9b\'\x10$?F\xfd\xf3CzPt\x8aU\xef\xb8\xc8\x8b-\x18\xed\xec<\xe0\x83\x85\x08!\xf8"[\xb0\xd3j\x82h\x93\xb8\xcf\xd8\x9b\xba\xda\xd0\x92\x14\xa4a\rc\reM\xfd\x87=X;h\xd9j;\xe0db\x17\xc2\x02\xbd\xb0F\xc2in#\xfb:\xb6\xc4x\x15\xd6\x9f\x8a\xaf\xcf)\x0b^\xbc\xe7i\x11\x80\x8b\x00D\x01\xd8/\x82x\xf6\xd8\xf7J(\xae/\x11p\x1f+\xc4p\t:\xfe\xfd\xdf\xa3Y\xfa\xae4\x7f\x00\xc5\xa5\x95\xa1\xe2\x01\x00\x00\r\n0\r\n\r\n"""
    r = Response(s)
    assert r.version == '1.1'
    assert r.status == '200'
    assert r.reason == 'OK'


def test_multicookie_response():
    s = b"""HTTP/1.x 200 OK\r\nSet-Cookie: first_cookie=cookie1; path=/; domain=.example.com\r\nSet-Cookie: second_cookie=cookie2; path=/; domain=.example.com\r\nContent-Length: 0\r\n\r\n"""
    r = Response(s)
    assert type(r.headers['set-cookie']) is list
    assert len(r.headers['set-cookie']) == 2


def test_noreason_response():
    s = b"""HTTP/1.1 200 \r\n\r\n"""
    r = Response(s)
    assert r.reason == ''
    assert bytes(r) == s


def test_body_forbidden_response():
    s = b'HTTP/1.1 304 Not Modified\r\n'\
        b'Content-Type: text/css\r\n'\
        b'Last-Modified: Wed, 14 Jan 2009 16:42:11 GMT\r\n'\
        b'ETag: "3a7-496e15e3"\r\n'\
        b'Cache-Control: private, max-age=414295\r\n'\
        b'Date: Wed, 22 Sep 2010 17:55:54 GMT\r\n'\
        b'Connection: keep-alive\r\n'\
        b'Vary: Accept-Encoding\r\n\r\n'\
        b'HTTP/1.1 200 OK\r\n'\
        b'Server: Sun-ONE-Web-Server/6.1\r\n'\
        b'ntCoent-length: 257\r\n'\
        b'Content-Type: application/x-javascript\r\n'\
        b'Last-Modified: Wed, 06 Jan 2010 19:34:06 GMT\r\n'\
        b'ETag: "101-4b44e5ae"\r\n'\
        b'Accept-Ranges: bytes\r\n'\
        b'Content-Encoding: gzip\r\n'\
        b'Cache-Control: private, max-age=439726\r\n'\
        b'Date: Wed, 22 Sep 2010 17:55:54 GMT\r\n'\
        b'Connection: keep-alive\r\n'\
        b'Vary: Accept-Encoding\r\n'
    result = []
    while s:
        msg = Response(s)
        s = msg.data
        result.append(msg)

    # the second HTTP response should be an standalone message
    assert len(result) == 2


def test_request_version():
    s = b"""GET / HTTP/1.0\r\n\r\n"""
    r = Request(s)
    assert r.method == 'GET'
    assert r.uri == '/'
    assert r.version == '1.0'

    s = b"""GET /\r\n\r\n"""
    r = Request(s)
    assert r.method == 'GET'
    assert r.uri == '/'
    assert r.version == '0.9'

    s = b"""GET / CHEESE/1.0\r\n\r\n"""
    try:
        Request(s)
        assert "invalid protocol version parsed!"
    except:
        pass


def test_invalid_header():
    # valid header.
    s = b'POST /main/redirect/ab/1,295,,00.html HTTP/1.0\r\n' \
        b'Referer: http://www.email.com/login/snap/login.jhtml\r\n' \
        b'Connection: Keep-Alive\r\n' \
        b'User-Agent: Mozilla/4.75 [en] (X11; U; OpenBSD 2.8 i386; Nav)\r\n' \
        b'Host: ltd.snap.com\r\n' \
        b'Accept: image/gif, image/x-xbitmap, image/jpeg, image/pjpeg, image/png, */*\r\n' \
        b'Accept-Encoding: gzip\r\n' \
        b'Accept-Language: en\r\n' \
        b'Accept-Charset: iso-8859-1,*,utf-8\r\n' \
        b'Content-type: application/x-www-form-urlencoded\r\n' \
        b'Content-length: 61\r\n\r\n' \
        b'sn=em&mn=dtest4&pw=this+is+atest&fr=true&login=Sign+in&od=www'
    r = Request(s)
    assert r.method == 'POST'
    assert r.uri == '/main/redirect/ab/1,295,,00.html'
    assert r.body == b'sn=em&mn=dtest4&pw=this+is+atest&fr=true&login=Sign+in&od=www'
    assert r.headers['content-type'] == 'application/x-www-form-urlencoded'

    # invalid header.
    s_weird_end = b'POST /main/redirect/ab/1,295,,00.html HTTP/1.0\r\n' \
        b'Referer: http://www.email.com/login/snap/login.jhtml\r\n' \
        b'Connection: Keep-Alive\r\n' \
        b'User-Agent: Mozilla/4.75 [en] (X11; U; OpenBSD 2.8 i386; Nav)\r\n' \
        b'Host: ltd.snap.com\r\n' \
        b'Accept: image/gif, image/x-xbitmap, image/jpeg, image/pjpeg, image/png, */*\r\n' \
        b'Accept-Encoding: gzip\r\n' \
        b'Accept-Language: en\r\n' \
        b'Accept-Charset: iso-8859-1,*,utf-8\r\n' \
        b'Content-type: application/x-www-form-urlencoded\r\n' \
        b'Cookie: TrackID=1PWdcr3MO_C611BGW'
    r = Request(s_weird_end)
    assert r.method == 'POST'
    assert r.uri == '/main/redirect/ab/1,295,,00.html'
    assert r.headers['content-type'] == 'application/x-www-form-urlencoded'

    # messy header.
    s_messy_header = b'aaaaaaaaa\r\nbbbbbbbbb'
    try:
        r = Request(s_messy_header)
    except dpkt.UnpackError:
        assert True
    # If the http request is built successfully or raised exceptions
    # other than UnpackError, then return a false assertion.
    except:
        assert False
    else:
        assert False


def test_gzip_response():
    import zlib
    # valid response, compressed using gzip
    s = b'HTTP/1.0 200 OK\r\n' \
        b'Server: SimpleHTTP/0.6 Python/2.7.12\r\n' \
        b'Date: Fri, 10 Mar 2017 20:43:08 GMT\r\n' \
        b'Content-type: text/plain\r\n' \
        b'Content-Encoding: gzip\r\n' \
        b'Content-Length: 68\r\n' \
        b'Last-Modified: Fri, 10 Mar 2017 20:40:43 GMT\r\n\r\n' \
        b'\x1f\x8b\x08\x00\x00\x00\x00\x00\x02\x03\x0b\xc9\xc8,V\x00\xa2D' \
        b'\x85\xb2\xd4\xa2J\x85\xe2\xdc\xc4\x9c\x1c\x85\xb4\xcc\x9cT\x85\x92' \
        b'|\x85\x92\xd4\xe2\x12\x85\xf4\xaa\xcc\x02\x85\xa2\xd4\xe2\x82\xfc' \
        b'\xbc\xe2\xd4b=.\x00\x01(m\xad2\x00\x00\x00'
    r = Response(s)
    assert r.version == '1.0'
    assert r.status == '200'
    assert r.reason == 'OK'
    # Make a zlib compressor with the appropriate gzip options
    decompressor = zlib.decompressobj(16 + zlib.MAX_WBITS)
    body = decompressor.decompress(r.body)
    assert body.startswith(b'This is a very small file')


if __name__ == '__main__':
    # Runs all the test associated with this class/file
    test_parse_request()
    test_format_request()
    test_chunked_response()
    test_multicookie_response()
    test_noreason_response()
    test_request_version()
    test_invalid_header()
    test_body_forbidden_response()
    print('Tests Successful...')<|MERGE_RESOLUTION|>--- conflicted
+++ resolved
@@ -96,11 +96,7 @@
         if args:
             self.unpack(args[0])
         else:
-<<<<<<< HEAD
-            self.headers = {}
-=======
             self.headers = OrderedDict()
->>>>>>> 8dc4f3ce
             self.body = b''
             self.data = b''
             # NOTE: changing this to iteritems breaks py3 compatibility
