from __future__ import absolute_import

import sys

if sys.version_info < (3,):
    compat_ord = ord
else:
    def compat_ord(char):
        return char

try:
    from collections import OrderedDict
except ImportError:
    # Python 2.6
    OrderedDict = dict

try:
    from itertools import izip
    compat_izip = izip
except ImportError:
    compat_izip = zip

try:
    from cStringIO import StringIO
except ImportError:
    from io import StringIO

try: 
    from BytesIO import BytesIO
except ImportError: 
    from io import BytesIO
        
if sys.version_info < (3,):
    def iteritems(d, **kw):
        return d.iteritems(**kw)

    def intround(num):
<<<<<<< HEAD
        """ 
        python3 will return an int if you round to 0 decimal places
        
        don't waste cycles by calling two functions in python3 when one will do
        """
=======
>>>>>>> 3b92c49e
        return int(round(num))

else:
    def iteritems(d, **kw):
        return iter(d.items(**kw))

<<<<<<< HEAD
    """ 
    python3 will return an int if you round to 0 decimal places
    
    don't waste cycles by calling two functions in python3 when one will do
    """
=======
    # python3 will return an int if you round to 0 decimal places
>>>>>>> 3b92c49e
    intround = round<|MERGE_RESOLUTION|>--- conflicted
+++ resolved
@@ -35,27 +35,11 @@
         return d.iteritems(**kw)
 
     def intround(num):
-<<<<<<< HEAD
-        """ 
-        python3 will return an int if you round to 0 decimal places
-        
-        don't waste cycles by calling two functions in python3 when one will do
-        """
-=======
->>>>>>> 3b92c49e
         return int(round(num))
 
 else:
     def iteritems(d, **kw):
         return iter(d.items(**kw))
 
-<<<<<<< HEAD
-    """ 
-    python3 will return an int if you round to 0 decimal places
-    
-    don't waste cycles by calling two functions in python3 when one will do
-    """
-=======
     # python3 will return an int if you round to 0 decimal places
->>>>>>> 3b92c49e
     intround = round